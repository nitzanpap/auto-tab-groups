--- conflicted
+++ resolved
@@ -119,13 +119,12 @@
           result = { enabled: tabGroupState.autoGroupingEnabled }
           break
 
-<<<<<<< HEAD
         case "getFocusModeState":
           result = { enabled: tabGroupState.focusModeEnabled }
-=======
+          break
+
         case "getGroupNewTabsState":
           result = { enabled: tabGroupState.groupNewTabs }
->>>>>>> 461542ec
           break
 
         case "getOnlyApplyToNewTabs":
@@ -139,7 +138,6 @@
           result = { enabled: tabGroupState.autoGroupingEnabled }
           break
 
-<<<<<<< HEAD
         case "toggleFocusMode":
           tabGroupState.focusModeEnabled = msg.enabled
           await storageManager.saveState()
@@ -148,12 +146,12 @@
             await tabGroupService.applyFocusMode()
           }
           result = { enabled: tabGroupState.focusModeEnabled }
-=======
+          break
+
         case "toggleGroupNewTabs":
           tabGroupState.groupNewTabs = msg.enabled
           await storageManager.saveState()
           result = { enabled: tabGroupState.groupNewTabs }
->>>>>>> 461542ec
           break
 
         case "getGroupByMode":
