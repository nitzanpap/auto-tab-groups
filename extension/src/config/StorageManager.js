/**
 * Manages browser storage operations
 */

import { tabGroupState } from "../state/TabGroupState.js"
import "../utils/BrowserAPI.js" // Import browser compatibility layer

// Access the unified browser API
const browserAPI = globalThis.browserAPI || (typeof browser !== "undefined" ? browser : chrome)

export const DEFAULT_STATE = {
  autoGroupingEnabled: true,
<<<<<<< HEAD
  focusModeEnabled: false,
=======
  groupNewTabs: true, // New setting to control whether new tabs should be grouped
>>>>>>> 461542ec
  groupByMode: "domain", // "rules", "domain", or "subdomain"
  customRules: {},
  ruleMatchingMode: "exact",
  groupColorMapping: {}
}

class StorageManager {
  /**
   * Saves the current state to browser storage
   */
  async saveState() {
    try {
      await browserAPI.storage.local.set(tabGroupState.getStorageData())
      console.log("State saved successfully")
    } catch (error) {
      console.error("Error saving state:", error)
    }
  }

  /**
   * Loads state from browser storage
   */
  async loadState() {
    try {
      // Get keys from DEFAULT_STATE to retrieve stored values
      const keys = Object.keys(DEFAULT_STATE)
      const data = await browserAPI.storage.local.get(keys)

      // Merge with defaults for missing keys
      const mergedData = { ...DEFAULT_STATE, ...data }

      tabGroupState.updateFromStorage(mergedData)
      console.log("State loaded successfully:", mergedData)
      return mergedData
    } catch (error) {
      console.error("Error loading state:", error)
      return null
    }
  }

  /**
   * Gets custom rules from storage
   * @returns {Promise<Object>} Custom rules object
   */
  async getCustomRules() {
    try {
      const data = await browserAPI.storage.local.get(["customRules"])
      return data.customRules || {}
    } catch (error) {
      console.error("Error loading custom rules:", error)
      return {}
    }
  }

  /**
   * Saves custom rules to storage
   * @param {Object} customRules - Custom rules object
   */
  async saveCustomRules(customRules) {
    try {
      await browserAPI.storage.local.set({ customRules })
      console.log("Custom rules saved successfully")
    } catch (error) {
      console.error("Error saving custom rules:", error)
    }
  }

  /**
   * Gets rule matching mode from storage
   * @returns {Promise<string>} Rule matching mode
   */
  async getRuleMatchingMode() {
    try {
      const data = await browserAPI.storage.local.get(["ruleMatchingMode"])
      return data.ruleMatchingMode || "exact"
    } catch (error) {
      console.error("Error loading rule matching mode:", error)
      return "exact"
    }
  }

  /**
   * Saves rule matching mode to storage
   * @param {string} mode - Rule matching mode ('exact', 'contains', 'regex')
   */
  async saveRuleMatchingMode(mode) {
    try {
      await browserAPI.storage.local.set({ ruleMatchingMode: mode })
      console.log("Rule matching mode saved successfully")
    } catch (error) {
      console.error("Error saving rule matching mode:", error)
    }
  }

  /**
   * Gets group color mapping from storage
   * @returns {Promise<Object>} Group color mapping object (groupTitle -> color)
   */
  async getGroupColorMapping() {
    try {
      const data = await browserAPI.storage.local.get(["groupColorMapping"])
      return data.groupColorMapping || {}
    } catch (error) {
      console.error("Error loading group color mapping:", error)
      return {}
    }
  }

  /**
   * Saves group color mapping to storage
   * @param {Object} colorMapping - Group color mapping object (groupTitle -> color)
   */
  async saveGroupColorMapping(colorMapping) {
    try {
      await browserAPI.storage.local.set({ groupColorMapping: colorMapping })
      console.log("Group color mapping saved successfully")
    } catch (error) {
      console.error("Error saving group color mapping:", error)
    }
  }

  /**
   * Updates a single group's color in the mapping
   * @param {string} groupTitle - The group title
   * @param {string} color - The color to assign
   */
  async updateGroupColor(groupTitle, color) {
    try {
      const colorMapping = await this.getGroupColorMapping()
      colorMapping[groupTitle] = color
      await this.saveGroupColorMapping(colorMapping)
      console.log(`Updated color mapping for group "${groupTitle}" to "${color}"`)
    } catch (error) {
      console.error("Error updating group color:", error)
    }
  }

  /**
   * Gets the saved color for a group title
   * @param {string} groupTitle - The group title
   * @returns {Promise<string|null>} The saved color or null if not found
   */
  async getGroupColor(groupTitle) {
    try {
      const colorMapping = await this.getGroupColorMapping()
      return colorMapping[groupTitle] || null
    } catch (error) {
      console.error("Error getting group color:", error)
      return null
    }
  }
}

export const storageManager = new StorageManager()<|MERGE_RESOLUTION|>--- conflicted
+++ resolved
@@ -10,11 +10,8 @@
 
 export const DEFAULT_STATE = {
   autoGroupingEnabled: true,
-<<<<<<< HEAD
   focusModeEnabled: false,
-=======
   groupNewTabs: true, // New setting to control whether new tabs should be grouped
->>>>>>> 461542ec
   groupByMode: "domain", // "rules", "domain", or "subdomain"
   customRules: {},
   ruleMatchingMode: "exact",
