--- conflicted
+++ resolved
@@ -98,7 +98,6 @@
   })
 })
 
-<<<<<<< HEAD
 // AI Section Elements
 const aiSection = document.querySelector(".ai-section")
 const aiToggle = document.querySelector(".ai-toggle")
@@ -340,14 +339,6 @@
   }
 }
 
-groupBySubDomainToggle.addEventListener("change", () => {
-  console.log("[Popup/Sidebar] groupBySubDomainToggle changed")
-  const enabled = groupBySubDomainToggle.checked
-  console.log("[Popup/Sidebar] Sending toggleGroupBySubDomain message with enabled:", enabled)
-  sendMessage({
-    action: "toggleGroupBySubDomain",
-    enabled: enabled
-=======
 // Group by toggle event listeners
 groupByToggleOptions.forEach(option => {
   option.addEventListener("click", () => {
@@ -358,7 +349,6 @@
       action: "setGroupByMode",
       mode: mode
     })
->>>>>>> fb37f5d2
   })
 })
 
