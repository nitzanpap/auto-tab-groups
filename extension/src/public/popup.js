--- conflicted
+++ resolved
@@ -5,11 +5,8 @@
 const collapseAllButton = document.getElementById("collapseAllButton")
 const expandAllButton = document.getElementById("expandAllButton")
 const autoGroupToggle = document.getElementById("autoGroupToggle")
-<<<<<<< HEAD
 const focusModeToggle = document.getElementById("focusModeToggle")
-=======
 const groupNewTabsToggle = document.getElementById("groupNewTabsToggle")
->>>>>>> 461542ec
 const groupByToggleOptions = document.querySelectorAll(".toggle-option")
 
 // Browser API compatibility - use chrome for Chrome, browser for Firefox
@@ -89,13 +86,12 @@
   autoGroupToggle.checked = response.enabled
 })
 
-<<<<<<< HEAD
 sendMessage({ action: "getFocusModeState" }).then(response => {
   focusModeToggle.checked = response.enabled
-=======
+})
+
 sendMessage({ action: "getGroupNewTabsState" }).then(response => {
   groupNewTabsToggle.checked = response.enabled
->>>>>>> 461542ec
 })
 
 sendMessage({ action: "getGroupByMode" }).then(response => {
@@ -112,15 +108,16 @@
   })
 })
 
-<<<<<<< HEAD
 focusModeToggle.addEventListener("change", event => {
   sendMessage({
     action: "toggleFocusMode",
-=======
+    enabled: event.target.checked
+  })
+})
+
 groupNewTabsToggle.addEventListener("change", event => {
   sendMessage({
     action: "toggleGroupNewTabs",
->>>>>>> 461542ec
     enabled: event.target.checked
   })
 })
