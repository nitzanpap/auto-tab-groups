--- conflicted
+++ resolved
@@ -37,48 +37,19 @@
             <span class="slider round"></span>
           </label>
         </div>
-<<<<<<< HEAD
-        <button id="generateNewColors" class="button gradientButton">🎨 Generate New Colors</button>
-        <div class="button-group-row">
-          <button id="collapseAllButton" class="button secondaryButton collapse-all-button">
-            – Collapse All
-          </button>
-          <button id="expandAllButton" class="button secondaryButton expand-all-button">
-            ✚ Expand All
-          </button>
+        <div class="toggle-container">
+          <span>🎯 Focus Mode</span>
+          <label class="switch">
+            <input type="checkbox" id="focusModeToggle" />
+            <span class="slider round"></span>
+          </label>
         </div>
-        <div class="separator"></div>
-        <div class="settings-container">
-          <h2>Settings</h2>
-          <div class="toggle-container">
-            <span>🔄 Auto-Group Mode</span>
-            <label class="switch">
-              <input type="checkbox" id="autoGroupToggle" />
-              <span class="slider round"></span>
-            </label>
-          </div>
-          <div class="toggle-container">
-            <span>🎯 Focus Mode</span>
-            <label class="switch">
-              <input type="checkbox" id="focusModeToggle" />
-              <span class="slider round"></span>
-            </label>
-          </div>
-          <div class="toggle-container">
-            <span>🔍 Group by</span>
-            <div class="group-by-toggle-bar">
-              <button class="toggle-option" data-value="rules-only">Rules only</button>
-              <button class="toggle-option active" data-value="domain">Rules & Domain</button>
-              <button class="toggle-option" data-value="subdomain">Rules & Sub-domain</button>
-            </div>
-=======
         <div class="toggle-container">
           <span>🔍 Group by</span>
           <div class="group-by-toggle-bar">
             <button class="toggle-option" data-value="rules-only">Rules only</button>
             <button class="toggle-option active" data-value="domain">Rules & Domain</button>
             <button class="toggle-option" data-value="subdomain">Rules & Sub-domain</button>
->>>>>>> a4e63517
           </div>
         </div>
         <div class="toggle-container">
